--- conflicted
+++ resolved
@@ -15,13 +15,8 @@
     env:
       AWS_ACCESS_KEY_ID: AKIAZPOBIXUJJ434XT5T
       AWS_SECRET_ACCESS_KEY: ${{ secrets.AWS_SECRET_ACCESS_KEY }}
-<<<<<<< HEAD
       TAP_UNIVERSAL_FILE_FILE_PATH: derek-tap-filetesting/2023
-      TAP_UNIVERSAL_FILE_FILE_REGEX: ^airtravel\.csv$
-=======
-      TAP_UNIVERSAL_FILE_FILEPATH: derek-tap-filetesting/2023
       TAP_UNIVERSAL_FILE_FILE_REGEX: ^.*airtravel\.csv$
->>>>>>> 5b96f7e6
       TAP_UNIVERSAL_FILE_PROTOCOL: s3
     steps:
     - uses: actions/checkout@v3
