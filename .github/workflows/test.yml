### A CI workflow that runs linting and python testing

name: Test tap-universal-file

on:
  pull_request:
    types: [opened, synchronize, reopened]

jobs:
  pytest:
    runs-on: ubuntu-latest
    strategy:
      matrix:
        python-version: ["3.8", "3.9", "3.10", "3.11"]
    env:
<<<<<<< HEAD
      AWS_ACCESS_KEY_ID: AKIAZPOBIXUJJ434XT5T
      AWS_SECRET_ACCESS_KEY: ${{ secrets.AWS_SECRET_ACCESS_KEY }}
      TAP_UNIVERSAL_FILE_FILE_PATH: derek-tap-filetesting/2023
      TAP_UNIVERSAL_FILE_FILE_REGEX: ^airtravel\.csv$
      TAP_UNIVERSAL_FILE_PROTOCOL: s3
=======
      AWS_ACCESS_KEY_ID: NoSecretsNeeded
      AWS_SECRET_ACCESS_KEY: NoSecretsNeeded
      TAP_UNIVERSAL_FILE_PROTOCOL: file
>>>>>>> 338e0316
    steps:
    - uses: actions/checkout@v3
    - name: Set up Python ${{ matrix.python-version }}
      uses: actions/setup-python@v4
      with:
        python-version: ${{ matrix.python-version }}
    - name: Install Poetry
      env:
        PIP_CONSTRAINT: .github/workflows/constraints.txt
      run: |
        python -m pip install --upgrade pip
        pip install poetry
    - name: Install dependencies
      run: |
        poetry install --extras=s3
    - name: Test with pytest (no secrets needed)
      run: | # Only run non-S3 tests, i.e. those that don't require repository secrets.
        poetry run pytest -k 'not test_s3_execution'
  <|MERGE_RESOLUTION|>--- conflicted
+++ resolved
@@ -13,17 +13,9 @@
       matrix:
         python-version: ["3.8", "3.9", "3.10", "3.11"]
     env:
-<<<<<<< HEAD
-      AWS_ACCESS_KEY_ID: AKIAZPOBIXUJJ434XT5T
-      AWS_SECRET_ACCESS_KEY: ${{ secrets.AWS_SECRET_ACCESS_KEY }}
-      TAP_UNIVERSAL_FILE_FILE_PATH: derek-tap-filetesting/2023
-      TAP_UNIVERSAL_FILE_FILE_REGEX: ^airtravel\.csv$
-      TAP_UNIVERSAL_FILE_PROTOCOL: s3
-=======
       AWS_ACCESS_KEY_ID: NoSecretsNeeded
       AWS_SECRET_ACCESS_KEY: NoSecretsNeeded
       TAP_UNIVERSAL_FILE_PROTOCOL: file
->>>>>>> 338e0316
     steps:
     - uses: actions/checkout@v3
     - name: Set up Python ${{ matrix.python-version }}
