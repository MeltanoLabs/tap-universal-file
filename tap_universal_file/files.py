--- conflicted
+++ resolved
@@ -97,12 +97,8 @@
 
         file_dict_list = []
 
-<<<<<<< HEAD
-        for file in self.filesystem.ls(self.config["file_path"], detail=True):
-=======
-        for file_path in self.filesystem.find(self.config["filepath"]):
+        for file_path in self.filesystem.find(self.config["file_path"]):
             file = self.filesystem.info(file_path)
->>>>>>> 338e0316
             if (
                 file["type"] == "directory"  # Ignore nested folders.
                 or file["size"] == 0  # Ignore empty files.
